--- conflicted
+++ resolved
@@ -3,13 +3,10 @@
 
 * Added `applies_to_non_plan_charges` attribute to `Coupon`
 * Adding `gateway_error_code` to `Transaction`
-<<<<<<< HEAD
 * Adding `redemption_resource` to `Coupon`
 * Added `max_redemptions_per_account` attribute to `Coupon`
 * Added `redemptions` attribute to `Subscription`
-=======
 * Added `setup_fee_accounting_code` attribute to `Plan`
->>>>>>> 4af97d61
 
 <a name="v2.4.5"></a>
 ## v2.4.5 (2015-7-31)
