module Recurly
  # Represents an account's Billing Information. You normally want to use a token when creating billing information.
  #
  # Recurly Documentation: https://dev.recurly.com/docs/create-an-accounts-billing-info-token
  class BillingInfo < Resource
    BANK_ACCOUNT_ATTRIBUTES = %w(name_on_account account_type last_four routing_number).freeze
    CREDIT_CARD_ATTRIBUTES = %w(number verification_value card_type year month first_six last_four).freeze
    AMAZON_ATTRIBUTES = %w(amazon_billing_agreement_id amazon_region).freeze
    PAYPAL_ATTRIBUTES = %w(paypal_billing_agreement_id).freeze
    ROKU_ATTRIBUTES = %w(roku_billing_agreement_id last_four).freeze
    SEPA_ATTRIBUTES = %w(iban).freeze

    # @return [Account]
    belongs_to :account

    define_attribute_methods %w(
      first_name
      last_name
      company
      address1
      address2
      city
      state
      zip
      country
      phone
      vat_number
      ip_address
      ip_address_country
      token_id
      currency
      geo_code
      updated_at
      external_hpp_type
      gateway_token
      gateway_code
      fraud_session_id
      three_d_secure_action_result_token_id
      transaction_type
      iban
<<<<<<< HEAD
=======
      mandate_reference
>>>>>>> 63d99c34
    ) | CREDIT_CARD_ATTRIBUTES | BANK_ACCOUNT_ATTRIBUTES | AMAZON_ATTRIBUTES | PAYPAL_ATTRIBUTES | ROKU_ATTRIBUTES | SEPA_ATTRIBUTES

    # @return ["credit_card", "paypal", "amazon", "bank_account", "roku", "sepa", nil] The type of billing info.
    attr_reader :type

    # @return [String]
    def inspect
      attributes = self.class.attribute_names
      case type
      when 'credit_card'
        attributes -= (AMAZON_ATTRIBUTES + PAYPAL_ATTRIBUTES + BANK_ACCOUNT_ATTRIBUTES + ROKU_ATTRIBUTES + SEPA_ATTRIBUTES)
        attributes |= CREDIT_CARD_ATTRIBUTES
      when 'paypal'
        attributes -= (CREDIT_CARD_ATTRIBUTES | BANK_ACCOUNT_ATTRIBUTES + AMAZON_ATTRIBUTES + ROKU_ATTRIBUTES + SEPA_ATTRIBUTES)
      when 'amazon'
        attributes -= (CREDIT_CARD_ATTRIBUTES | BANK_ACCOUNT_ATTRIBUTES + PAYPAL_ATTRIBUTES + ROKU_ATTRIBUTES + SEPA_ATTRIBUTES)
      when 'bank_account'
        attributes -= (CREDIT_CARD_ATTRIBUTES + PAYPAL_ATTRIBUTES + AMAZON_ATTRIBUTES + ROKU_ATTRIBUTES + SEPA_ATTRIBUTES)
        attributes |= BANK_ACCOUNT_ATTRIBUTES
      when 'roku'
        attributes -= (CREDIT_CARD_ATTRIBUTES + PAYPAL_ATTRIBUTES + AMAZON_ATTRIBUTES + BANK_ACCOUNT_ATTRIBUTES + SEPA_ATTRIBUTES)
        attributes |= ROKU_ATTRIBUTES
      when 'sepa'
        attributes -= (CREDIT_CARD_ATTRIBUTES + PAYPAL_ATTRIBUTES + AMAZON_ATTRIBUTES + BANK_ACCOUNT_ATTRIBUTES + ROKU_ATTRIBUTES)
        attributes |= SEPA_ATTRIBUTES
      end
      super attributes
    end

    class << self
      # Overrides the inherited member_path method to allow for billing info's
      # irregular URL structure.
      #
      # @return [String] The relative path to an account's billing info from the
      #   API's base URI.
      # @param uuid [String]
      # @example
      #   Recurly::BillingInfo.member_path "code"
      #   # => "accounts/code/billing_info"
      def member_path uuid
        "accounts/#{uuid}/billing_info"
      end
    end

    # Billing info is only writeable through an {Account} instance.
    embedded!
  end
end<|MERGE_RESOLUTION|>--- conflicted
+++ resolved
@@ -38,10 +38,7 @@
       three_d_secure_action_result_token_id
       transaction_type
       iban
-<<<<<<< HEAD
-=======
       mandate_reference
->>>>>>> 63d99c34
     ) | CREDIT_CARD_ATTRIBUTES | BANK_ACCOUNT_ATTRIBUTES | AMAZON_ATTRIBUTES | PAYPAL_ATTRIBUTES | ROKU_ATTRIBUTES | SEPA_ATTRIBUTES
 
     # @return ["credit_card", "paypal", "amazon", "bank_account", "roku", "sepa", nil] The type of billing info.
