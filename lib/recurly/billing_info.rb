--- conflicted
+++ resolved
@@ -37,13 +37,9 @@
       fraud_session_id
       three_d_secure_action_result_token_id
       transaction_type
-<<<<<<< HEAD
       iban
+      mandate_reference
     ) | CREDIT_CARD_ATTRIBUTES | BANK_ACCOUNT_ATTRIBUTES | AMAZON_ATTRIBUTES | PAYPAL_ATTRIBUTES | ROKU_ATTRIBUTES | SEPA_ATTRIBUTES
-=======
-      mandate_reference
-    ) | CREDIT_CARD_ATTRIBUTES | BANK_ACCOUNT_ATTRIBUTES | AMAZON_ATTRIBUTES | PAYPAL_ATTRIBUTES | ROKU_ATTRIBUTES
->>>>>>> fb35c2d9
 
     # @return ["credit_card", "paypal", "amazon", "bank_account", "roku", "sepa", nil] The type of billing info.
     attr_reader :type
