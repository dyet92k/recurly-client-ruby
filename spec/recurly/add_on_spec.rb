require 'spec_helper'

describe AddOn do
  before do
    stub_api_request(
      :get, 'plans/gold', 'plans/show-200'
    )
    stub_api_request(
      :get, 'plans/plantfile', 'plans/show-200-tiered'
<<<<<<< HEAD
    )
    stub_api_request(
      :get, 'plans/gold/add_ons', 'plans/add_ons/index-200'
=======
>>>>>>> 63d99c34
    )
    stub_api_request(
      :get, 'plans/gold/add_ons', 'plans/add_ons/index-200'
    )
    stub_api_request(
<<<<<<< HEAD
      :get, 'plans/orchidreset/add_ons', 'plans/item_backed_add_ons/index-200'
=======
>>>>>>> 63d99c34
      :get, 'plans/plantfile/add_ons', 'plans/add_ons/index-200-tiered'
    )
  end

  describe ".find" do
    it "must return an addon when available" do
      plan = Plan.find 'gold'
      add_ons = plan.add_ons

      add_ons.length.must_equal 1

      add_on = add_ons.first
      add_on.must_be_instance_of AddOn
    end

    it "must return an addon with tiered-pricing when available" do
      plan = Plan.find 'plantfile'
      add_ons = plan.add_ons

      add_on = add_ons.first
      add_on.must_be_instance_of AddOn
      add_on.tier_type.must_equal "tiered"
    end

    it "must return an addon with tiered-pricing when available" do
      plan = Plan.find 'plantfile'
      add_ons = plan.add_ons

      add_on = add_ons.first
      add_on.must_be_instance_of AddOn
      add_on.tier_type.must_equal "tiered"
    end
  end
end<|MERGE_RESOLUTION|>--- conflicted
+++ resolved
@@ -6,28 +6,24 @@
       :get, 'plans/gold', 'plans/show-200'
     )
     stub_api_request(
-      :get, 'plans/plantfile', 'plans/show-200-tiered'
-<<<<<<< HEAD
-    )
-    stub_api_request(
-      :get, 'plans/gold/add_ons', 'plans/add_ons/index-200'
-=======
->>>>>>> 63d99c34
-    )
-    stub_api_request(
       :get, 'plans/gold/add_ons', 'plans/add_ons/index-200'
     )
     stub_api_request(
-<<<<<<< HEAD
+      :get, 'plans/orchidreset', 'plans/show-200-item-backed'
+    )
+    stub_api_request(
       :get, 'plans/orchidreset/add_ons', 'plans/item_backed_add_ons/index-200'
-=======
->>>>>>> 63d99c34
+    )
+    stub_api_request(
+      :get, 'plans/plantfile', 'plans/show-200-tiered'
+    )
+    stub_api_request(
       :get, 'plans/plantfile/add_ons', 'plans/add_ons/index-200-tiered'
     )
   end
 
   describe ".find" do
-    it "must return an addon when available" do
+    it "must return an add-on when available" do
       plan = Plan.find 'gold'
       add_ons = plan.add_ons
 
@@ -35,6 +31,18 @@
 
       add_on = add_ons.first
       add_on.must_be_instance_of AddOn
+      add_on.add_on_code.must_equal "marketing_email"
+    end
+
+    it "must return an item-backed add-on when available" do
+      plan = Plan.find 'orchidreset'
+      add_ons = plan.add_ons
+
+      add_ons.length.must_equal 1
+
+      add_on = add_ons.first
+      add_on.must_be_instance_of AddOn
+      add_on.add_on_code.must_equal "marfa_brunch"
     end
 
     it "must return an addon with tiered-pricing when available" do
